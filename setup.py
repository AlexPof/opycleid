from __future__ import print_function
import sys
from setuptools import setup, find_packages

with open('requirements.txt') as f:
    INSTALL_REQUIRES = [l.strip() for l in f.readlines() if l]


try:
    import numpy
except ImportError:
    print('numpy is required during installation')
    sys.exit(1)

setup(name='opycleid',
<<<<<<< HEAD
      version='0.4.2',
=======
      version='0.5.0',
>>>>>>> bca40e18
      description='Transformational music analysis in Python',
      author='Alexandre Popoff',
      author_email='al.popoff@free.fr',
      packages=find_packages(),
      install_requires=INSTALL_REQUIRES,
      url='https://github.com/AlexPof/opycleid.git',
      license='BSD-3',
      )<|MERGE_RESOLUTION|>--- conflicted
+++ resolved
@@ -13,11 +13,7 @@
     sys.exit(1)
 
 setup(name='opycleid',
-<<<<<<< HEAD
-      version='0.4.2',
-=======
       version='0.5.0',
->>>>>>> bca40e18
       description='Transformational music analysis in Python',
       author='Alexandre Popoff',
       author_email='al.popoff@free.fr',
